--- conflicted
+++ resolved
@@ -12,11 +12,8 @@
 class TestWavelet(unittest.TestCase):
     def test_fwt(self):
         n = 8
-<<<<<<< HEAD
         input = np.zeros(n, dtype=np.float32)
-=======
-        input = np.zeros(n, dtype=float)
->>>>>>> c18445b4
+
         input[0] = 1
         npt.assert_allclose(
             wavelet.fwt(input, level=1, wave_name="haar"),
@@ -25,11 +22,8 @@
 
     def test_fwt_iwt(self):
         for n in range(5, 11):
-<<<<<<< HEAD
             input = np.zeros(n, dtype=np.float32)
-=======
-            input = np.zeros(n, dtype=float)
->>>>>>> c18445b4
+
             input[0] = 1
             _, coeff_slices = wavelet.get_wavelet_shape([n])
             npt.assert_allclose(
