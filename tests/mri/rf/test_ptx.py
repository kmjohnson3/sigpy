import unittest

import numpy as np
import numpy.testing as npt
from scipy.ndimage import gaussian_filter

import sigpy as sp
from sigpy.mri import linop, rf, sim

if __name__ == "__main__":
    unittest.main()


class TestPtx(unittest.TestCase):
    @staticmethod
    def problem_2d(dim):
        img_shape = [dim, dim]
        sens_shape = [8, dim, dim]

        # target - slightly blurred circle
        x, y = np.ogrid[
            -img_shape[0] / 2 : img_shape[0] - img_shape[0] / 2,
            -img_shape[1] / 2 : img_shape[1] - img_shape[1] / 2,
        ]
        circle = x * x + y * y <= int(img_shape[0] / 6) ** 2
        target = np.zeros(img_shape)
        target[circle] = 1
<<<<<<< HEAD
        target = gaussian_filter(target, 1)
        target = target.astype(np.complex64)
=======
        target = filt.gaussian_filter(target, 1)
        target = target.astype(complex)
>>>>>>> c18445b4

        sens = sim.birdcage_maps(sens_shape)

        return target, sens

    @staticmethod
    def problem_3d(dim, Nz):
        Nc = 8
        img_shape = [dim, dim, Nz]
        sens_shape = [Nc, dim, dim, Nz]

        # target - slightly blurred circle
        x, y, z = np.ogrid[
            -img_shape[0] / 2 : img_shape[0] - img_shape[0] / 2,
            -img_shape[1] / 2 : img_shape[1] - img_shape[1] / 2,
            -img_shape[2] / 2 : img_shape[2] - img_shape[2] / 2,
        ]
        circle = x * x + y * y + z * z <= int(img_shape[0] / 5) ** 2
        target = np.zeros(img_shape)
        target[circle] = 1
<<<<<<< HEAD
        target = gaussian_filter(target, 1)
        target = target.astype(np.complex64)
=======
        target = filt.gaussian_filter(target, 1)
        target = target.astype(complex)
>>>>>>> c18445b4
        sens = sp.mri.sim.birdcage_maps(sens_shape)

        return target, sens

    def test_stspa_radial(self):

        target, sens = self.problem_2d(8)

        # makes dim*dim*2 trajectory
<<<<<<< HEAD
        traj = sp.mri.radial(
            (sens.shape[1], sens.shape[1], 2),
            target.shape,
            golden=True,
            dtype=np.float32,
        )
=======
        traj = sp.mri.radial((sens.shape[1], sens.shape[1], 2),
                             target.shape, golden=True, dtype=float)
>>>>>>> c18445b4
        # reshape to be Nt*2 trajectory
        traj = np.reshape(traj, [traj.shape[0] * traj.shape[1], 2])

        A = linop.Sense(sens, coord=traj, weights=None, ishape=target.shape).H

        pulses = rf.stspa(
            target,
            sens,
            traj,
            dt=4e-6,
            alpha=1,
            b0=None,
            st=None,
            explicit=False,
            max_iter=100,
            tol=1e-4,
        )

        npt.assert_array_almost_equal(A * pulses, target, 1e-3)

    def test_stspa_spiral(self):

        target, sens = self.problem_2d(8)

        fov = 0.55
        gts = 6.4e-6
        gslew = 190
        gamp = 40
        R = 1
        dx = 0.025  # in m
        # construct a trajectory
        g, k, t, s = rf.spiral_arch(fov / R, dx, gts, gslew, gamp)

        A = linop.Sense(sens, coord=k, ishape=target.shape).H

        pulses = rf.stspa(
            target,
            sens,
            k,
            dt=4e-6,
            alpha=1,
            b0=None,
            st=None,
            explicit=False,
            max_iter=100,
            tol=1e-4,
        )

        npt.assert_array_almost_equal(A * pulses, target, 1e-3)

    def test_stspa_2d_explicit(self):
        target, sens = self.problem_2d(8)
        dim = target.shape[0]
        g, k1, t, s = rf.spiral_arch(0.24, dim, 4e-6, 200, 0.035)
        k1 = k1 / dim

        A = rf.PtxSpatialExplicit(
            sens, k1, dt=4e-6, img_shape=target.shape, b0=None
        )
        pulses = sp.mri.rf.stspa(
            target,
            sens,
            st=None,
            coord=k1,
            dt=4e-6,
            max_iter=100,
            alpha=10,
            tol=1e-4,
            phase_update_interval=200,
            explicit=True,
        )

        npt.assert_array_almost_equal(A * pulses, target, 1e-3)

    def test_stspa_3d_explicit(self):
        nz = 4
        target, sens = self.problem_3d(3, nz)
        dim = target.shape[0]

        g, k1, t, s = rf.spiral_arch(0.24, dim, 4e-6, 200, 0.035)
        k1 = k1 / dim

        k1 = rf.stack_of(k1, nz, 0.1)
        A = rf.linop.PtxSpatialExplicit(
            sens, k1, dt=4e-6, img_shape=target.shape, b0=None
        )

        pulses = sp.mri.rf.stspa(
            target,
            sens,
            st=None,
            coord=k1,
            dt=4e-6,
            max_iter=30,
            alpha=10,
            tol=1e-3,
            phase_update_interval=200,
            explicit=True,
        )

        npt.assert_array_almost_equal(A * pulses, target, 1e-3)

    def test_stspa_3d_nonexplicit(self):
        nz = 3
        target, sens = self.problem_3d(3, nz)
        dim = target.shape[0]

        g, k1, t, s = rf.spiral_arch(0.24, dim, 4e-6, 200, 0.035)
        k1 = k1 / dim

        k1 = rf.stack_of(k1, nz, 0.1)
        A = sp.mri.linop.Sense(
            sens, k1, weights=None, tseg=None, ishape=target.shape
        ).H

        pulses = sp.mri.rf.stspa(
            target,
            sens,
            st=None,
            coord=k1,
            dt=4e-6,
            max_iter=30,
            alpha=10,
            tol=1e-3,
            phase_update_interval=200,
            explicit=False,
        )

        npt.assert_array_almost_equal(A * pulses, target, 1e-3)

    def test_spokes(self):

        # spokes problem definition:
        dim = 20  # size of the b1 matrix loaded
        n_spokes = 5
        fov = 20  # cm
        dx_max = 2  # cm
        gts = 4e-6
        sl_thick = 5  # slice thickness, mm
        tbw = 4
        dgdtmax = 18000  # g/cm/s
        gmax = 2  # g/cm

        _, sens = self.problem_2d(dim)
        roi = np.zeros((dim, dim))
        radius = dim // 2
        cx, cy = dim // 2, dim // 2
        y, x = np.ogrid[-radius:radius, -radius:radius]
        index = x**2 + y**2 <= radius**2
        roi[cy - radius : cy + radius, cx - radius : cx + radius][index] = 1
        sens = sens * roi

        [pulses, g] = rf.stspk(
            roi,
            sens,
            n_spokes,
            fov,
            dx_max,
            gts,
            sl_thick,
            tbw,
            dgdtmax,
            gmax,
            alpha=1,
        )

        # should give the number of pulses corresponding to number of TX ch
        npt.assert_equal(np.shape(pulses)[0], np.shape(sens)[0])
        # should hit the max gradient constraint
        npt.assert_almost_equal(gmax, np.max(g), decimal=3)<|MERGE_RESOLUTION|>--- conflicted
+++ resolved
@@ -25,13 +25,8 @@
         circle = x * x + y * y <= int(img_shape[0] / 6) ** 2
         target = np.zeros(img_shape)
         target[circle] = 1
-<<<<<<< HEAD
         target = gaussian_filter(target, 1)
         target = target.astype(np.complex64)
-=======
-        target = filt.gaussian_filter(target, 1)
-        target = target.astype(complex)
->>>>>>> c18445b4
 
         sens = sim.birdcage_maps(sens_shape)
 
@@ -52,13 +47,9 @@
         circle = x * x + y * y + z * z <= int(img_shape[0] / 5) ** 2
         target = np.zeros(img_shape)
         target[circle] = 1
-<<<<<<< HEAD
         target = gaussian_filter(target, 1)
         target = target.astype(np.complex64)
-=======
-        target = filt.gaussian_filter(target, 1)
-        target = target.astype(complex)
->>>>>>> c18445b4
+
         sens = sp.mri.sim.birdcage_maps(sens_shape)
 
         return target, sens
@@ -68,17 +59,13 @@
         target, sens = self.problem_2d(8)
 
         # makes dim*dim*2 trajectory
-<<<<<<< HEAD
         traj = sp.mri.radial(
             (sens.shape[1], sens.shape[1], 2),
             target.shape,
             golden=True,
             dtype=np.float32,
         )
-=======
-        traj = sp.mri.radial((sens.shape[1], sens.shape[1], 2),
-                             target.shape, golden=True, dtype=float)
->>>>>>> c18445b4
+
         # reshape to be Nt*2 trajectory
         traj = np.reshape(traj, [traj.shape[0] * traj.shape[1], 2])
 
